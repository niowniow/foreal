--- conflicted
+++ resolved
@@ -133,7 +133,6 @@
 [pytorch tutorial](https://pytorch.org/tutorials/beginner/blitz/cifar10_tutorial.html"""
     model = Net(len(classes))
 
-<<<<<<< HEAD
     """Our model's task is to classify the "classification target" (for example to answer
 what happend during a specified time segment). The model may use any kind
 of data sources to accomplish this goal. We call this the "classification scope".
@@ -145,23 +144,6 @@
 Since we need to know the end of the classification __target__ to compute the classification
 __scope__, we create a function that dynamically computes the scope based on the target request."""
 
-=======
-    """Our model's task is to classifies the "classification target" (for example a 
-time segment). The classification target is not necessarily bound to specific data. 
-The model may use a data source to perform the classification but the target might 
-only be: What happened at this point in time? (Of course it could also be: what do
-we see in this picture...)
-What the model requires to perform the classification is what we will call the 
-"classification scope". This can be any kind of data source.
-In this case we use 
-    - 90 seconds of seismic data before the end of the classification target 
-    (no matter how long the target actually is)
-    - Three channels "EHZ",'EHE','EHN'
-    - One station 'MH36
-Since our classification scope is directly based on the classification target, 
-we create a function that dynamically computes the scope based on the target request."""
-    
->>>>>>> a5b6a8b1
     def classification_scope(request):
         rs = request["self"]
         start_time = rs["indexers"]["time"]["start"]  # unused but available
